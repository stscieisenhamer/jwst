--- conflicted
+++ resolved
@@ -238,11 +238,7 @@
                         end_cr[y, x] += 1
 
         max_num_crs = end_cr.max()
-<<<<<<< HEAD
-        self.cr_mag_seg = cr_com [:,:max_num_crs,:,:] 
-=======
         self.cr_mag_seg = cr_com [:,:max_num_crs,:,:]
->>>>>>> 9ac3aba4
 
 
     def output_optional(self, model, effintim):
@@ -821,11 +817,7 @@
     Returns
     -------
     pdq: int, 2D array
-<<<<<<< HEAD
-        pixleldq array of input model, reset to NO_GAIN_VALUE and DO_NOT_USE 
-=======
         pixleldq array of input model, reset to NO_GAIN_VALUE and DO_NOT_USE
->>>>>>> 9ac3aba4
         for pixels in the gain array that are either non-positive or NaN.
     """
     wh_g = np.where( gain <= 0.)
